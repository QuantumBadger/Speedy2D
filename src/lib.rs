--- conflicted
+++ resolved
@@ -446,42 +446,6 @@
 
 impl GLRenderer
 {
-<<<<<<< HEAD
-    /// Creates a `GLRenderer` for the current OpenGL context.
-    /// `viewport_size_pixels` should be set to the initial viewport size,
-    /// however this can be changed later using [GLRenderer::
-    /// set_viewport_size_pixels()].
-    ///
-    /// Note: This function must not be called if you are letting Speedy2D
-    /// create a window for you.
-    ///
-    /// # Deprecation
-    ///
-    /// Note: This function will be removed in a future version of Speedy2D.
-    /// Please use [GLRenderer::new_for_gl_context] instead.
-    ///
-    /// # Safety
-    ///
-    /// While a `GLRenderer` object is active, you must not make any changes to
-    /// the active GL context. Doing so may lead to undefined behavior,
-    /// which is why this function is marked `unsafe`. It is strongly
-    /// advised not to use any other OpenGL libraries in the same thread
-    /// as `GLRenderer`.
-    #[cfg(not(target_arch = "wasm32"))]
-    pub unsafe fn new_for_current_context<V: Into<UVec2>>(
-        viewport_size_pixels: V
-    ) -> Result<Self, BacktraceError<GLRendererCreationError>>
-    {
-        Self::new_with_gl_backend(
-            viewport_size_pixels,
-            false,
-            Rc::new(GLBackendGLRS {}),
-            GLVersion::OpenGL2_0
-        )
-    }
-
-=======
->>>>>>> 2124cf4d
     /// Creates a `GLRenderer` with the specified OpenGL loader function. The
     /// loader function takes the name of an OpenGL function, and returns the
     /// associated function pointer. `viewport_size_pixels` should be set to
