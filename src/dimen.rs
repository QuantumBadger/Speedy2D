--- conflicted
+++ resolved
@@ -396,40 +396,8 @@
     }
 }
 
-<<<<<<< HEAD
-impl<T: Copy + std::ops::Mul<Output = T>, R: Into<Vector2<T>>> std::ops::Mul<R>
-    for &Vector2<T>
-{
-    type Output = Vector2<T>;
-
-    #[inline]
-    #[must_use]
-    fn add(self, rhs: R) -> Self::Output
-    {
-        let rhs = rhs.into();
-        Vector2::new(self.x * rhs.x, self.y * rhs.y)
-    }
-}
-
-impl<T: Copy + std::ops::Div<Output = T>, R: Into<Vector2<T>>> std::ops::Div<R>
-    for &Vector2<T>
-{
-    type Output = Vector2<T>;
-
-    #[inline]
-    #[must_use]
-    fn sub(self, rhs: R) -> Self::Output
-    {
-        let rhs = rhs.into();
-        Vector2::new(self.x / rhs.x, self.y / rhs.y)
-    }
-}
-
-impl<T: RoundFloat> RoundFloat for Vector2<T>
-=======
 impl<T: Copy + std::ops::DivAssign, R: Into<Vector2<T>>> std::ops::DivAssign<R>
     for &mut Vector2<T>
->>>>>>> 5710090c
 {
     #[inline]
     fn div_assign(&mut self, rhs: R) {
